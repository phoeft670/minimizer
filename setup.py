--- conflicted
+++ resolved
@@ -5,10 +5,7 @@
 
 setup(
     name="machetli",
-<<<<<<< HEAD
     version="0.1",
-=======
->>>>>>> 7d90d2c9
     description="Locate bugs in your program",
     long_description=long_description,
     long_description_content_type="text/x-rst",
