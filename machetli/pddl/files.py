--- conflicted
+++ resolved
@@ -50,38 +50,6 @@
     }
 
 
-<<<<<<< HEAD
-@contextlib.contextmanager
-def temporary_files(state: dict) -> tuple:
-    """
-    Context manager that generates temporary PDDL files containing the
-    task stored in the `state` dictionary. After the context is left,
-    the generated files are deleted.
-
-    Example:
-
-    .. code-block:: python
-
-        with temporary_files(state) as domain, problem:
-            cmd = ["fast-downward.py", f"{domain}", f"{problem}", "--search", "astar(lmcut())"]
-
-    :return: a tuple containing domain and problem filename.
-    """
-    domain_file = tempfile.NamedTemporaryFile(
-        mode="w+t", suffix=".pddl", delete=False)
-    domain_file.close()
-    problem_file = tempfile.NamedTemporaryFile(
-        mode="w+t", suffix=".pddl", delete=False)
-    problem_file.close()
-    write_files(state, domain_path=domain_file.name,
-                problem_path=problem_file.name)
-    yield domain_file.name, problem_file.name
-    Path(domain_file.name).unlink()
-    Path(problem_file.name).unlink()
-
-
-=======
->>>>>>> 5924a706
 def _run_evaluator_on_pddl_files(evaluate, domain_filename, task_filename):
     """
     Run the given function *evaluate* and exit with the appropriate exit code.
