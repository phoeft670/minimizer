--- conflicted
+++ resolved
@@ -26,36 +26,8 @@
     }
 
 
-<<<<<<< HEAD
-@contextlib.contextmanager
-def temporary_file(state: dict) -> Path:
-    r"""
-    Context manager that generates a temporary SAS\ :sup:`+` file
-    containing the task stored in the `state` dictionary. After the
-    context is left, the generated file is deleted.
-
-    Example:
-
-    .. code-block:: python
-
-        with temporary_file(state) as sas_filename:
-            cmd = ["fast-downward.py", f"{sas_filename}", "--search", "astar(lmcut())"]
-
-    :return: the file path.
-    """
-    f = tempfile.NamedTemporaryFile(mode="w+t", suffix=".sas", delete=False)
-    state[KEY_IN_STATE].output(f)
-    f.close()
-    yield Path(f.name)
-    Path(f.name).unlink()
-
-
 def _run_evaluator_on_sas_file(evaluate, sas_path):
     if evaluate(sas_path):
-=======
-def _run_evaluator_on_sas_file(evaluate, sas_filename):
-    if evaluate(sas_filename):
->>>>>>> 5924a706
         sys.exit(EXIT_CODE_BEHAVIOR_PRESENT)
     else:
         sys.exit(EXIT_CODE_BEHAVIOR_NOT_PRESENT)
@@ -89,15 +61,9 @@
     if len(sys.argv) == 2:
         path = Path(sys.argv[1])
         try:
-<<<<<<< HEAD
             state = tools.read_state(path)
-            with temporary_file(state) as sas_path:
-                _run_evaluator_on_sas_file(evaluate, sas_path)
-=======
-            state = tools.read_state(filename)
             write_file(state, "task.sas")
             _run_evaluator_on_sas_file(evaluate, "task.sas")
->>>>>>> 5924a706
         except (FileNotFoundError, PickleError):
             _run_evaluator_on_sas_file(evaluate, path)
     else:
