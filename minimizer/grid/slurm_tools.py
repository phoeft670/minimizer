import argparse
from collections.abc import Iterable
import logging
import os
import pickle
import pkgutil
import platform
import pprint
import re
import subprocess
import sys
import time

from minimizer.grid import slurm_tools
from lab import tools
from lab.environments import SlurmEnvironment as lab_slurm_env

DRIVER_ERR = "driver.err"
EVAL_DIR = "eval_dir"
DUMP_FILENAME = "dump"
RESULT = "result"
TEMPLATE_FILE = "slurm-array-job.template"
SBATCH_FILE = "slurm-array-job.sbatch"
DEFAULT_ARRAY_SIZE = 200
FILESYSTEM_TIME_INTERVAL = 3
FILESYSTEM_TIME_LIMIT = 60
POLLING_TIME_INTERVAL = 15
TIME_LIMIT_FACTOR = 1.5

# Sets of slurm job state codes
DONE_STATE = {"COMPLETED"}
BUSY_STATES = {"PENDING", "RUNNING"}


def search_grid(initial_state, successor_generators, environment, enforce_order, batch_size):
    if not isinstance(successor_generators, Iterable):
        successor_generators = [successor_generators]
    current_state = initial_state
    batch_num = -1
    for SG in successor_generators:
        while True:
            sg = SG().get_successors(current_state)

            for state_batch in get_next_batch(sg, batch_size):
                batch_num += 1

                # Submit batch
                try:
                    job = environment.submit_array_job(state_batch, batch_num)
                except SubmissionError as se:
                    if not enforce_order:
                        se.warn()
                        continue  # Continue with next batch
                    else:
                        se.warn_abort()
                        return current_state

                # Poll job state
                try:
                    environment.poll_job(job["id"])
                except TaskError as te:
                    if not enforce_order:
                        te.remove_critical_tasks(job)
                        if not job["tasks"]:
                            continue
                    else:  # only consider successors before first successor with failed task
                        te.remove_tasks_after_first_critical(job)
                        if not job["tasks"]:
                            return current_state
                except PollingError as pe:
                    pe.warn_abort(job)
                    return current_state

                # Check evaluated successor states
                for task in job["tasks"]:
                    result_file = os.path.join(task["dir"], RESULT)
                    # Result file is not present
                    if not environment.wait_for_filesystem(result_file):
                        if not enforce_order:
                            logging.warning(
                                f"Result file {result_file} does not exist. Continuing with next task.")
                            continue
                        else:
                            logging.warning(
                                f"Aborting search because evaluation in {task['dir']} failed.")
                            return current_state
                    else:  # Result file is present
                        result = parse_result(result_file)
                        if result:
                            logging.info("Found successor!")
                            current_state = task["curr"]
                            break
                if result:  # Leave batch loop and continue with new successor generator
                    break

            else:  # Exhausted all batches of current_state, leave while loop
                break
    return current_state


class SubmissionError(Exception):
    def __init__(self, cpe):
        print(cpe)
        self.returncode = cpe.returncode
        self.cmd = cpe.cmd
        self.output = cpe.output
        self.stdout = cpe.stdout
        self.stderr = cpe.stderr

    def __str__(self):
        return f"""
                Error during job submission:
                Submission command: {self.cmd}
                Returncode: {self.returncode}
                Output: {self.output}
                Captured stdout: {self.stdout}
                Captured stderr: {self.stderr}"""

    def warn(self):
        logging.warning(f"""The following batch submission failed but is ignored:
                        {self}""")

    def warn_abort(self):
        logging.warning(f"""Task order cannot be kept because the following batch submission failed:
                        {self}
                        Aborting search.""")


class TaskError(Exception):
    def __init__(self, critical_tasks):
        self.critical_tasks = critical_tasks
        self.indices_critical = [int(parts[1]) for parts in (
            task_id.split("_") for task_id in self.critical_tasks)]

    def __repr__(self):
        return pprint.pformat(self.critical_tasks)

    def remove_critical_tasks(self, job):
        """Remove tasks from job that entered a critical state."""
        job["tasks"] = [t for i, t in enumerate(
            job["tasks"]) if i not in self.indices_critical]
        logging.warning(
            f"Some tasks from job {job['id']} entered a critical state but the search is continued.")

    def remove_tasks_after_first_critical(self, job):
        """Remove all tasks from job after the first one that entered a critical state."""
        first_failed = self.indices_critical[0]
        job["tasks"] = job["tasks"][:first_failed]
        if not job["tasks"]:
            logging.warning(f"""Since the first task failed, the order cannot be kept.
                            Aborting search.""")
        else:
            logging.warning(f"""At least one task from job {job['id']} entered a critical state:
                            {self}
                            The tasks before the first critical one are still considered.""")


class PollingError(Exception):
    def warn_abort(self, job):
        logging.error(
            f"Polling job {job['id']} caused an error. Aborting search.")


class Environment:
    def __init__(self, email=None):
        self.email = email


class LocalEnvironment(Environment):
    pass


class SlurmEnvironment(Environment):
    # Must be overridden in derived classes.
    DEFAULT_PARTITION = None
    DEFAULT_QOS = None
    DEFAULT_MEMORY_PER_CPU = None

    # Can be overridden in derived classes.
    DEFAULT_EXPORT = ["PATH"]
    DEFAULT_SETUP = ""
    DEFAULT_NICE = 0  # TODO: Check if this makes sense

    def __init__(
        self,
        extra_options=None,
        partition=None,
        qos=None,
        memory_per_cpu=None,
        nice=None,
        export=None,
        setup=None,
        **kwargs
    ):
        Environment.__init__(self, **kwargs)

        self.extra_options = extra_options or "## (not used)"
        self.partition = partition or self.DEFAULT_PARTITION
        self.qos = qos or self.DEFAULT_QOS
        self.memory_per_cpu = memory_per_cpu or self.DEFAULT_MEMORY_PER_CPU
        self.nice = nice or self.DEFAULT_NICE
        self.export = export or self.DEFAULT_EXPORT
        self.setup = setup or self.DEFAULT_SETUP
        self.script_path = tools.get_script_path()

        # Number of cores is used to determine the soft memory limit
        self.cpus_per_task = 1  # This is the default
        if "--cpus-per-task" in self.extra_options:
            rexpr = r"--cpus-per-task=(\d+)"
            match = re.search(rexpr, self.extra_options)
            assert match, f"{self.extra_options} should have matched {rexpr}."
            self.cpus_per_task = int(match.group(1))

        script_dir = os.path.dirname(self.script_path)
        self.eval_dir = os.path.join(script_dir, EVAL_DIR)
        tools.makedirs(self.eval_dir)
        check_for_whitespace(self.eval_dir)
        self.sbatch_file = os.path.join(script_dir, SBATCH_FILE)
        self.wait_for_filesystem(self.eval_dir)

    def get_job_params(self):
        job_params = dict()
        job_params["logfile"] = "slurm.log"
        job_params["errfile"] = "slurm.err"
        job_params["partition"] = self.partition
        job_params["qos"] = self.qos
        job_params["memory_per_cpu"] = self.memory_per_cpu
        job_params["nice"] = self.nice
        job_params["extra_options"] = self.extra_options
        job_params["environment_setup"] = self.setup
        job_params["mailtype"] = "NONE"
        job_params["mailuser"] = ""
        job_params["soft_memory_limit"] = int(
            0.98 * self.cpus_per_task * lab_slurm_env._get_memory_in_kb(self.memory_per_cpu))
        job_params["python"] = tools.get_python_executable()
        job_params["script_path"] = self.script_path
        return job_params

    def wait_for_filesystem(self, *paths):
        attempts = int(FILESYSTEM_TIME_LIMIT / FILESYSTEM_TIME_INTERVAL)
        for _ in range(attempts):
            time.sleep(FILESYSTEM_TIME_INTERVAL)
            paths = [path for path in paths if not os.path.exists(path)]
            if not paths:
                return True
        return False  # At least one path from paths does not exist

    def build_batch_directories(self, batch, batch_num):
        batch_dir_path = os.path.join(
            self.eval_dir, f"batch_{batch_num:03}")
        run_dirs = []
        for rank, state in enumerate(batch):
            run_dir_name = f"{rank:03}"
            run_dir_path = os.path.join(batch_dir_path, run_dir_name)
            tools.makedirs(run_dir_path)
            dump_file_path = os.path.join(run_dir_path, DUMP_FILENAME)
            pickle_and_dump_state(state, dump_file_path)
            run_dirs.append(run_dir_path)
        # Give the NFS time to write the paths
        if not self.wait_for_filesystem(*run_dirs):
            logging.critical(
                f"One of the following paths is missing:\n{pprint.pformat(run_dirs)}")
        return run_dirs

    def write_sbatch_file(self, **kwargs):
        dictionary = self.get_job_params()
        dictionary.update(kwargs)
        logging.debug(
            f"Dictionary before filling:\n{pprint.pformat(dictionary)}")
        filled_text = fill_template(**dictionary)
        with open(self.sbatch_file, "w") as f:
            f.write(filled_text)
        # TODO: Implement check whether file was updated

    def submit_array_job(self, batch, batch_num):
        """
        Writes pickled version of each state in *batch* to its own file.
        Then, submits a slurm array job which will evaluate each state
        in parallel. Returns the array job ID of the submitted array job.
        """
        run_dirs = self.build_batch_directories(batch, batch_num)
        batch_name = f"batch_{batch_num:03}"
        self.write_sbatch_file(run_dirs=" ".join(run_dirs), name=batch_name,
                               num_tasks=len(batch)-1)
        submission_command = ["sbatch", "--export",
                              ",".join(self.export), self.sbatch_file]
        try:
            output = subprocess.check_output(submission_command).decode()
        except subprocess.CalledProcessError as cpe:
            raise SubmissionError(cpe)
        match = re.match(r"Submitted batch job (\d*)", output)
        if not match:
            logging.critical(
                "Something went wrong, no job ID printed after job submission.")
        else:
            logging.info(match.group(0))
        job_id = match.group(1)
        job = {"id": job_id}
        job["tasks"] = [{"curr": c, "dir": d} for c, d in zip(batch, run_dirs)]
        return job

    def poll_job(self, job_id):
        while True:
            time.sleep(POLLING_TIME_INTERVAL)
            try:
                output = subprocess.check_output(
                    ["sacct", "-j", str(job_id), "--format=jobid,state", "--noheader", "--allocations"]).decode()
                task_states = self._build_task_state_dict(output)
                done = []
                busy = []
                critical = []
                logging.debug(f"Task states:\n{pprint.pformat(task_states)}")
                for task_id, task_state in task_states.items():
                    if task_state in DONE_STATE:
                        done.append(task_id)
                    elif task_state in BUSY_STATES:
                        busy.append(task_id)
                    else:
                        critical.append(task_id)
                if busy:
                    logging.info(
                        f"{len(busy)} task{'s are' if len(busy) > 1 else ' is'} still busy.")
                    continue
                if critical:
                    critical_tasks = [
                        task for task in task_states if task in critical]
                    raise TaskError(critical_tasks)
                else:
                    logging.info("All tasks are done!")
                    return
            except subprocess.CalledProcessError as cpe:
                raise PollingError

    def _build_task_state_dict(self, sacct_output):
        unclean_job_state_list = sacct_output.strip("\n").split("\n")
        stripped_job_state_list = [pair.strip(
            "+ ") for pair in unclean_job_state_list]
        return {k: v for k, v in (pair.split() for pair in stripped_job_state_list)}


class BaselSlurmEnvironment(SlurmEnvironment):
    """Environment for Basel's AI group."""
    DEFAULT_PARTITION = "infai_1"
    DEFAULT_QOS = "normal"
    DEFAULT_MEMORY_PER_CPU = "3872M"
    MAX_MEM_INFAI_BASEL = {"infai_1": "3872M", "infai_2": "6354M"}
    DEFAULT_NICE = 5000

    def __init__(self, **kwargs):
        SlurmEnvironment.__init__(self, **kwargs)

        # Abort if mem_per_cpu too high for Basel partitions
        if self.partition in {"infai_1", "infai_2"}:
            mem_per_cpu_in_kb = lab_slurm_env._get_memory_in_kb(
                self.memory_per_cpu)
            max_mem_per_cpu_in_kb = lab_slurm_env._get_memory_in_kb(
                self.MAX_MEM_INFAI_BASEL[self.partition])
            if mem_per_cpu_in_kb > max_mem_per_cpu_in_kb:
                logging.critical(
                    f"Memory limit {self.memory_per_cpu} surpassing the maximum amount allowed for partition {self.partition}: {self.MAX_MEM_INFAI_BASEL[self.partition]}.")


def pickle_and_dump_state(state, file_path):
    with open(file_path, "wb") as dump_file:
        pickle.dump(state, dump_file)


def read_and_unpickle_state(file_path):
    with open(file_path, "rb") as dump_file:
        return pickle.load(dump_file)


def parse_result(result_file):
    rf = open(result_file, "r")
    match = re.match(
        r"The evaluation finished with exit code (0|1)", rf.read())
    rf.close()
    exitcode = int(match.group(1))
    result = True if exitcode == 0 else False
    return result


def get_next_batch(successor_generator, batch_size):
    while True:
        batch = []
        for _ in range(batch_size):
            try:
                next_state = next(successor_generator)
                batch.append(next_state)
            except StopIteration:  # generator exhausted, exit function
                if batch:
                    yield batch
                return
        else:
            yield batch


def fill_template(**parameters):
    template = tools.get_string(pkgutil.get_data(
        "minimizer", os.path.join("grid", TEMPLATE_FILE)))
    return template % parameters


<<<<<<< HEAD
def launch_email_job(environment):
    if environment.email:
        try:
            subprocess.run(["sbatch",
                            "--job-name='Search terminated'",
                            "--mail-type=BEGIN",
                            f"--mail-user={environment.email}"],
                           input=b"#! /bin/bash\n")
        except:
            logging.warning("Something went wrong while trying to send the notification email.")
    return
=======
def check_for_whitespace(path):
    assert not re.search(r"\s+", path), "The script path must not contain any whitespace characters."
>>>>>>> edebfa01
<|MERGE_RESOLUTION|>--- conflicted
+++ resolved
@@ -401,7 +401,6 @@
     return template % parameters
 
 
-<<<<<<< HEAD
 def launch_email_job(environment):
     if environment.email:
         try:
@@ -413,7 +412,7 @@
         except:
             logging.warning("Something went wrong while trying to send the notification email.")
     return
-=======
+
+    
 def check_for_whitespace(path):
-    assert not re.search(r"\s+", path), "The script path must not contain any whitespace characters."
->>>>>>> edebfa01
+    assert not re.search(r"\s+", path), "The script path must not contain any whitespace characters."